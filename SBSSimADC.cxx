//////////////////////////////////////////////////////////////////
//
//   SBSSimADC

#include "SBSSimADC.h"
#include "THaEvData.h"
#include "THaSlotData.h"
#include "TMath.h"

#include <unistd.h>
#include <stdint.h>
#include <cstdio>
#include <cstdlib>
#include <cstring>  // for memset
#include <iostream>
#include <string>
#include <sstream>
#include <cmath>
#include <iomanip>
#include <numeric>
#include <cassert>

using namespace std;

//#define DEBUG
//#define WITH_DEBUG

namespace Decoder {

  Module::TypeIter_t SBSSimADC::fgThisType =
    //DoRegister( ModuleType( "Decoder::SBSSimADC" , 50250 ));
    DoRegister( ModuleType( "Decoder::SBSSimADC" ,  -250 ));
  
  Module::TypeIter_t SBSSimADC::fgType1 =
    DoRegister( ModuleType( "Decoder::SBSSimADC" , -1881 ));
  Module::TypeIter_t SBSSimADC::fgType2 =
    DoRegister( ModuleType( "Decoder::SBSSimADC" ,  -792 ));
  Module::TypeIter_t SBSSimADC::fgType3 =
    DoRegister( ModuleType( "Decoder::SBSSimADC" , -3561 ));
  //Int_t modid[4] = {-250, -1881, -792, -3561};
  
  
  SBSSimADC::SBSSimADC()
  {
    sadc_data.resize(NADCCHAN);
  }

  SBSSimADC::SBSSimADC(Int_t crate, Int_t slot)
    : PipeliningModule(crate, slot)//EPAF: I think we need that don't we ?
  {
    sadc_data.resize(NADCCHAN);
    IsInit = kFALSE;
    Init();
  }

  SBSSimADC::~SBSSimADC() {
#if defined DEBUG && defined WITH_DEBUG
    // delete fDebugFile; fDebugFile = 0;
#endif
  }

  /*
  Bool_t SBSSimADC::HasCapability(Decoder::EModuleType type) {
    return ( type == kSampleADC || type == kPulseIntegral || type == kPulseTime
        || type == kPulsePeak || type == kPulsePedestal || type == kCoarseTime || type == kFineTime);
  } */

  // Clear all data vectors
  void SBSSimADC::ClearDataVectors() {
    // Clear all data objects
    assert(sadc_data.size() == NADCCHAN);  // Initialization error in constructor
    for (uint32_t i = 0; i < NADCCHAN; i++) {
      sadc_data[i].integral = 0;
      sadc_data[i].samples.clear();
    }
  }

  void SBSSimADC::Clear( const Option_t* opt) {
    // Clear event-by-event data
    ClearDataVectors();
  }

  void SBSSimADC::Init() {
    Clear();
    IsInit = kTRUE;
    fName = "SBSSimADC (Simple JLab Flash ADC Simulated Module)";
  }

  void SBSSimADC::CheckDecoderStatus() const {
  }

<<<<<<< HEAD
  UInt_t SBSSimADC::LoadSlot(THaSlotData *sldat, const UInt_t *evbuffer,
=======
UInt_t SBSSimADC::LoadSlot(THaSlotData *sldat, const UInt_t *evbuffer,
>>>>>>> 734239cc
      const UInt_t *pstop) {
    Clear();
    unsigned int nwords = 0;
    unsigned short chan = 0, type;
    UInt_t raw_buff;
    bool printed = false;
    bool is_first = true;
    //std::cout << "SBSSimADC load crate/slot: " << sldat->getCrate() << "/" << sldat->getSlot() << std::endl;
    while(evbuffer < pstop) {
      // First, decode the header
      SBSSimDataDecoder::DecodeHeader(*evbuffer++,type,chan,nwords);
      //std::cout << type << " " << chan << " " << nwords << endl;
      SBSSimDataDecoder *enc = SBSSimDataDecoder::GetEncoder(type);
      if(!enc) {
        std::cerr << "Could not find ADC decoder of type: " << type
          << ", is_first: " << is_first << std::endl;
      } else {
        if(!enc->IsADC()) {
          std::cerr << "Encoder " << enc->GetName() << " of type " << type
            << " is not an ADC!" << std::endl;
        } else if ( nwords > 0 ) {
          //if(enc->IsFADC() || enc->IsMPD()) { // FADC with samples
	  if(enc->IsSADC()) { // FADC with samples
            SimEncoder::sadc_data tmp_sadc_data;
            //enc->DecodeFADC(tmp_sadc_data,evbuffer,nwords);
	    enc->DecodeSADC(tmp_sadc_data,evbuffer,nwords);
	    //std::cout << tmp_sadc_data.samples.size() << std::endl;
	    //std::cout << chan << " " << sadc_data[chan].samples.size() << std::endl;
            for(size_t i = 0; i < tmp_sadc_data.samples.size(); i++) {
              raw_buff = tmp_sadc_data.samples[i];
	      //std::cout << i << " " << tmp_sadc_data.samples[i] << endl;
              sadc_data[chan].samples.push_back(tmp_sadc_data.samples[i]);
	      //std::cout << i << " " << sadc_data[chan].samples.size() << " " << raw_buff << endl;
              sldat->loadData("adc",chan,raw_buff,raw_buff);
            }
          } else if (enc->IsADC()) { // Integral of ADC
            SimEncoder::adc_data tmp_adc_data;
            enc->DecodeADC(tmp_adc_data,evbuffer,nwords);
            raw_buff = tmp_adc_data.integral;
	    //std::cout << " raw_buff " << raw_buff << endl;
            sadc_data[chan].integral = raw_buff;
            sldat->loadData("adc",chan,raw_buff,raw_buff);
          }
        }
      }
      evbuffer += nwords; // Skip ahead the number of words processed
      is_first = false;
    }
    if(printed)
      std::cerr << std::endl;
   return 0;
  }

<<<<<<< HEAD
  UInt_t SBSSimADC::LoadSlot(THaSlotData *sldat, const UInt_t *evbuffer,
      Int_t pos, Int_t len) {
=======
  UInt_t SBSSimADC::LoadSlot( THaSlotData *sldat, const UInt_t *evbuffer,
                              UInt_t pos, UInt_t len) {
>>>>>>> 734239cc
    return LoadSlot(sldat,evbuffer+pos,evbuffer+pos+len);
    //return SBSSimADC::LoadSlot(sldat,evbuffer,len);
  }

}

ClassImp(Decoder::SBSSimADC)<|MERGE_RESOLUTION|>--- conflicted
+++ resolved
@@ -89,11 +89,7 @@
   void SBSSimADC::CheckDecoderStatus() const {
   }
 
-<<<<<<< HEAD
   UInt_t SBSSimADC::LoadSlot(THaSlotData *sldat, const UInt_t *evbuffer,
-=======
-UInt_t SBSSimADC::LoadSlot(THaSlotData *sldat, const UInt_t *evbuffer,
->>>>>>> 734239cc
       const UInt_t *pstop) {
     Clear();
     unsigned int nwords = 0;
@@ -147,13 +143,8 @@
    return 0;
   }
 
-<<<<<<< HEAD
-  UInt_t SBSSimADC::LoadSlot(THaSlotData *sldat, const UInt_t *evbuffer,
-      Int_t pos, Int_t len) {
-=======
   UInt_t SBSSimADC::LoadSlot( THaSlotData *sldat, const UInt_t *evbuffer,
                               UInt_t pos, UInt_t len) {
->>>>>>> 734239cc
     return LoadSlot(sldat,evbuffer+pos,evbuffer+pos+len);
     //return SBSSimADC::LoadSlot(sldat,evbuffer,len);
   }
