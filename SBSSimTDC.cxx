--- conflicted
+++ resolved
@@ -90,54 +90,27 @@
 
   UInt_t SBSSimTDC::LoadSlot(THaSlotData *sldat, const UInt_t *evbuffer,
       const UInt_t *pstop) {
- 
-    std::vector<UInt_t> evb(evbuffer, pstop);
-
-    // Note, methods SplitBuffer, GetNextBlock  are defined in PipeliningModule
-
-    SplitBuffer(evb);
-    return LoadThisBlock(sldat, GetNextBlock());
-   
-  }
-
-  UInt_t SBSSimTDC::LoadSlot(THaSlotData *sldat, const UInt_t *evbuffer,
-      Int_t pos, Int_t len) {
-    return LoadSlot(sldat,evbuffer+pos,evbuffer+pos+len);
-    //return SBSSimTDC::LoadSlot(sldat,evbuffer,len);
-  }
-
-  UInt_t SBSSimTDC::LoadNextEvBuffer( THaSlotData *sldat) {
-    // Note, GetNextBlock belongs to PipeliningModule
-    return LoadThisBlock(sldat, GetNextBlock());
-  }
-
-  UInt_t SBSSimTDC::LoadThisBlock( THaSlotData *sldat, const vector<UInt_t> evb) {
-
-    // Fill data structures of this class using the event buffer of one "event".
-    // An "event" is defined in the traditional way -- a scattering from a target, etc.
-
     Clear();
     unsigned int nwords = 0;
     unsigned short chan = 0, type = 0;
     UInt_t raw_buff;
     SimEncoder::tdc_data tmp_tdc_data;
-    //std::cout << "SBSSimTDC load crate/slot: " << sldat->getCrate() << "/" << sldat->getSlot() << std::endl;
-    UInt_t index = 0;
-    for( size_t i = 0; i < evb.size(); i++ ){
+    //std::cout << "load crate/slot: " << sldat->getCrate() << "/" << sldat->getSlot() << std::endl;
+    while(evbuffer < pstop) {
       // First, decode the header
       chan = type = nwords = 0;
-      SBSSimDataDecoder::DecodeHeader(evb[index++],type,chan,nwords);
+      SBSSimDataDecoder::DecodeHeader(*evbuffer++,type,chan,nwords);
       //std::cout << " nwords " << nwords << " chan " << chan << " type " << type << std::endl; 
       SBSSimDataDecoder *enc = SBSSimDataDecoder::GetEncoder(type);
       if(!enc) {
-	std::cerr << "Could not find TDC decoder of type: " << type
-		  << std::endl;
+        std::cerr << "Could not find TDC decoder of type: " << type
+          << std::endl;
       } else {
         if(!enc->IsTDC()) {
           std::cerr << "Encoder " << enc->GetName() << " of type " << type
-		    << " is not a TDC!" << std::endl;
+            << " is not a TDC!" << std::endl;
         } else if ( nwords > 0 ) {
-	  enc->DecodeTDC(tmp_tdc_data,evb,nwords);
+	  enc->DecodeTDC(tmp_tdc_data,evbuffer,nwords);
           //std::cerr << "Got TDC encoder for type: " << type
 	  //<< ", name: " << enc->GetName() << std::endl;
 	  //cout << "time array size ? " << tmp_tdc_data.time.size() << endl;
@@ -156,35 +129,17 @@
           tmp_tdc_data.time.clear(); // Clear it to prepare for next read
         }
       }
-      index+= nwords;//evb += nwords; // Skip ahead in the buffer
+      evbuffer += nwords; // Skip ahead in the buffer
     }
-    return index;
-    
-    /*
-    Clear();
+   return 0;
+  }
 
-<<<<<<< HEAD
-    UInt_t index = 0;
-    for( vsiz_t i = 0; i < evb.size(); i++ )
-      DecodeOneWord(evb[index++]);
-=======
   UInt_t SBSSimTDC::LoadSlot( THaSlotData *sldat, const UInt_t *evbuffer,
                               UInt_t pos, UInt_t len) {
     return LoadSlot(sldat,evbuffer+pos,evbuffer+pos+len);
     //return SBSSimTDC::LoadSlot(sldat,evbuffer,len);
   }
->>>>>>> 734239cc
 
-    LoadTHaSlotDataObj(sldat);
-
-    return index;
-    */
-  }
-  
-  //UInt_t SBSSimTDC::DecodeOneWord( UInt_t pdat)
-  
-  
-  
 }
 
 ClassImp(Decoder::SBSSimTDC)