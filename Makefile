#------------------------------------------------------------------------------
# Core library
SRC = MPDModule.cxx SBSBigBite.cxx SBSGEMStand.cxx SBSGEMPlane.cxx SBSBBShowerCluster.cxx\
      SBSBBShower.cxx SBSBBTotalShower.cxx SBSCDet.cxx\
      SBSScintHit.cxx SBSScintPMT.cxx SBSShowerBlock.cxx SBSTimingHodoscope.cxx\
<<<<<<< HEAD
      SBSScintBar.cxx SBSTdcHit.cxx SBSAdcHit.cxx SBSScintPartialHit.cxx\
      SBSHCal.cxx #\
#      SBSHCal.cxx SBSECal.cxx SBSGRINCH.cxx\
=======
      SBSScintBar.cxx SBSTdcHit.cxx SBSAdcHit.cxx SBSScintPartialHit.cxx \
      SBSGRINCH.cxx SBSGRINCH_ClusterList.cxx SBSScintPlane.cxx \
      SBSECal.cxx SBSECalCluster.cxx SBSEArm.cxx  #SBSHCal.cxx 
>>>>>>> 6f0ad248

EXTRAHDR = MPDModule.h SBSBigBite.h SBSGEMStand.h SBSGEMPlane.h SBSBBShowerCluster.h\
	   SBSBBShower.h SBSBBTotalShower.h SBSCDet.h\
	   SBSScintHit.h SBSScintPMT.h SBSShowerBlock.h SBSTimingHodoscope.h SBSScintBar.h\
<<<<<<< HEAD
		 SBSTdcHit.h SBSAdcHit.h SBSScintPartialHit.h\
     SBSHCal.h #\
#           SBSECal.h SBSGRINCH.h SBSHCal.h
=======
           SBSTdcHit.h SBSAdcHit.h SBSScintPartialHit.h \
	   SBSGRINCH.h SBSGRINCH_ClusterList.h SBSScintPlane.h \
           SBSECal.h SBSECalCluster.h SBSEArm.h #SBSHCal.h
>>>>>>> 6f0ad248

CORE = sbs
CORELIB  = lib$(CORE).so
COREDICT = $(CORE)Dict

LINKDEF = $(CORE)_LinkDef.h

#------------------------------------------------------------------------------
# Compile debug version (for gdb)
export DEBUG = 1
# Compile extra code for printing verbose messages (enabled with fDebug)
export VERBOSE = 1
# Compile extra diagnostic code (extra computations and global variables)
export TESTCODE = 1
# Compile support code for MC input data
export MCDATA = 1

#export I387MATH = 1
export EXTRAWARN = 1

# Architecture to compile for
ARCH          = linux
#ARCH          = solarisCC5

#------------------------------------------------------------------------------
# Directory locations. All we need to know is INCDIRS.
# INCDIRS lists the location(s) of the C++ Analyzer header (.h) files

ifndef ANALYZER
  $(error $$ANALYZER environment variable not defined)
endif

INCDIRS  = $(wildcard $(addprefix $(ANALYZER)/, include src hana_decode hana_scaler))

ifdef EVIO_INCDIR
  INCDIRS += ${EVIO_INCDIR}
else ifdef EVIO
  INCDIRS += ${EVIO}/include
endif

#------------------------------------------------------------------------------
# Do not change anything  below here unless you know what you are doing

ifeq ($(strip $(INCDIRS)),)
  $(error No Analyzer header files found. Check $$ANALYZER)
endif

ROOTVERMAJOR := $(shell root-config --version | cut -d. -f1)
ROOTVERMINOR := $(shell root-config --version | cut -d. -f1 | cut -d/ -f1)
ROOTVERPATCH := $(shell root-config --version | cut -d. -f1 | cut -d/ -f2)
ROOTCFLAGS   := $(shell root-config --cflags)
ROOTLIBS     := $(shell root-config --libs)
ROOTGLIBS    := $(shell root-config --glibs)
ROOTBIN      := $(shell root-config --bindir)
CXX          := $(shell root-config --cxx)
LD           := $(shell root-config --ld)

## ROOT5 and under used rootcint to make dictionaries
ifeq ($(ROOTVERMAJOR),5)
	ROOTDICT_CMD = $(ROOTBIN)/rootcint
else
	## ROOT6 uses rootcling
	ROOTDICT_CMD = $(ROOTBIN)/rootcling
endif

PKGINCLUDES  = $(addprefix -I, $(INCDIRS) ) -I$(shell pwd)
INCLUDES     = -I$(shell root-config --incdir) $(PKGINCLUDES)

LIBS          = 
GLIBS         = 

ifeq ($(ARCH),linux)
# Linux with gcc (RedHat)
ifdef DEBUG
  CXXFLAGS    = -g -O0
  LDFLAGS     = -g -O0
  DEFINES     =
else
  CXXFLAGS    = -O2 -g #-march=pentium4
  LDFLAGS     = -O -g
  DEFINES     = -DNDEBUG
endif
DEFINES      += -DLINUXVERS -DHAS_SSTREAM
CXXFLAGS     += -Wall -Woverloaded-virtual -fPIC
DICTCXXFLG   :=
ifdef EXTRAWARN
#FIXME: should be configure'd:
CXXVER       := $(shell g++ --version | head -1 | sed 's/.* \([0-9]\)\..*/\1/')
ifeq ($(CXXVER),4)
CXXFLAGS     += -Wextra -Wno-missing-field-initializers
DICTCXXFLG   := -Wno-strict-aliasing 
endif
endif
SOFLAGS       = -shared
ifdef I387MATH
CXXFLAGS     += -mfpmath=387
else
CXXFLAGS     += -march=core2 -mfpmath=sse
endif
endif

ifeq ($(ARCH),solarisCC5)
# Solaris CC 5.0
ifdef DEBUG
  CXXFLAGS    = -g
  LDFLAGS     = -g
  DEFINES     =
else
  CXXFLAGS    = -O
  LDFLAGS     = -O
  DEFINES     = -DNDEBUG
endif
DEFINES      += -DSUNVERS -DHAS_SSTREAM
CXXFLAGS     += -KPIC
SOFLAGS       = -G
DICTCXXFLG   :=
endif

ifdef VERBOSE
DEFINES      += -DVERBOSE
endif
ifdef TESTCODE
DEFINES      += -DTESTCODE
endif
ifdef MCDATA
DEFINES      += -DMCDATA
endif

CXXFLAGS     += $(DEFINES) $(ROOTCFLAGS) $(ROOTCFLAGS) $(PKGINCLUDES)
LIBS         += $(ROOTLIBS) $(SYSLIBS)
GLIBS        += $(ROOTGLIBS) $(SYSLIBS)

## ROOT6 requires c++11 enabled in gcc
ifeq ($(shell root-config --has-cxx11),yes)
MAKEDEPEND    = gcc --std=c++11
else
MAKEDEPEND    = gcc
endif

ifndef PKG
PKG           = lib$(CORE)
LOGMSG        = "$(PKG) source files"
else
LOGMSG        = "$(PKG) Software Development Kit"
endif
DISTFILE      = $(PKG).tar

#------------------------------------------------------------------------------
OBJ           = $(SRC:.cxx=.o) $(COREDICT).o
HDR           = $(SRC:.cxx=.h) $(EXTRAHDR)
DEP           = $(SRC:.cxx=.d)

all:		$(CORELIB)

$(CORELIB):	$(OBJ)
		$(LD) $(LDFLAGS) $(SOFLAGS) -o $@ $^
		@echo "$@ done"


ifeq ($(ARCH),linux)
$(COREDICT).o:	$(COREDICT).cxx
	$(CXX) $(CXXFLAGS) $(DICTCXXFLG) -o $@ -c $^
endif

$(COREDICT).cxx: $(HDR) $(LINKDEF)
	@echo "Generating dictionary $(COREDICT)..."
	$(ROOTDICT_CMD) -f $@ -c $(INCLUDES) $(DEFINES) $^ ; \

install:	all
		$(error Please define install yourself)
# for example:
#		cp $(USERLIB) $(LIBDIR)

clean:
		rm -f *.o *~ $(CORELIB) $(COREDICT).*

realclean:	clean
		rm -f *.d *.pcm *.rootmap

srcdist:
		rm -f $(DISTFILE).gz
		rm -rf $(PKG)
		mkdir $(PKG)
		cp -p $(SRC) $(HDR) $(LINKDEF) db*.dat Makefile $(PKG)
		gtar czvf $(DISTFILE) --ignore-failed-read \
		 -V $(LOGMSG)" `date -I`" $(PKG)
		rm -rf $(PKG)

develdist:	srcdist
		mkdir $(PKG)
		ln -s ../.git $(PKG)
		cp -p .gitignore $(PKG)
		gunzip -f $(DISTFILE).gz
		gtar rhvf $(DISTFILE) --exclude=*~ $(PKG)
		xz -f $(DISTFILE)
		rm -rf $(PKG)

.PHONY: all clean realclean srcdist

.SUFFIXES:
.SUFFIXES: .c .cc .cpp .cxx .C .o .d

%.o:	%.cxx
	$(CXX) $(CXXFLAGS) -o $@ -c $<

# FIXME: this only works with gcc
%.d:	%.cxx
	@echo Creating dependencies for $<
	@$(SHELL) -ec '$(MAKEDEPEND) -MM $(INCLUDES) -c $< \
		| sed '\''s%^.*\.o%$*\.o%g'\'' \
		| sed '\''s%\($*\)\.o[ :]*%\1.o $@ : %g'\'' > $@; \
		[ -s $@ ] || rm -f $@'

###

-include $(DEP)

<|MERGE_RESOLUTION|>--- conflicted
+++ resolved
@@ -3,28 +3,16 @@
 SRC = MPDModule.cxx SBSBigBite.cxx SBSGEMStand.cxx SBSGEMPlane.cxx SBSBBShowerCluster.cxx\
       SBSBBShower.cxx SBSBBTotalShower.cxx SBSCDet.cxx\
       SBSScintHit.cxx SBSScintPMT.cxx SBSShowerBlock.cxx SBSTimingHodoscope.cxx\
-<<<<<<< HEAD
-      SBSScintBar.cxx SBSTdcHit.cxx SBSAdcHit.cxx SBSScintPartialHit.cxx\
-      SBSHCal.cxx #\
-#      SBSHCal.cxx SBSECal.cxx SBSGRINCH.cxx\
-=======
       SBSScintBar.cxx SBSTdcHit.cxx SBSAdcHit.cxx SBSScintPartialHit.cxx \
       SBSGRINCH.cxx SBSGRINCH_ClusterList.cxx SBSScintPlane.cxx \
-      SBSECal.cxx SBSECalCluster.cxx SBSEArm.cxx  #SBSHCal.cxx 
->>>>>>> 6f0ad248
+      SBSECal.cxx SBSECalCluster.cxx SBSEArm.cxx  SBSHCal.cxx
 
 EXTRAHDR = MPDModule.h SBSBigBite.h SBSGEMStand.h SBSGEMPlane.h SBSBBShowerCluster.h\
 	   SBSBBShower.h SBSBBTotalShower.h SBSCDet.h\
 	   SBSScintHit.h SBSScintPMT.h SBSShowerBlock.h SBSTimingHodoscope.h SBSScintBar.h\
-<<<<<<< HEAD
-		 SBSTdcHit.h SBSAdcHit.h SBSScintPartialHit.h\
-     SBSHCal.h #\
-#           SBSECal.h SBSGRINCH.h SBSHCal.h
-=======
            SBSTdcHit.h SBSAdcHit.h SBSScintPartialHit.h \
 	   SBSGRINCH.h SBSGRINCH_ClusterList.h SBSScintPlane.h \
-           SBSECal.h SBSECalCluster.h SBSEArm.h #SBSHCal.h
->>>>>>> 6f0ad248
+           SBSECal.h SBSECalCluster.h SBSEArm.h SBSHCal.h
 
 CORE = sbs
 CORELIB  = lib$(CORE).so
