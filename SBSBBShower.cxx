--- conflicted
+++ resolved
@@ -52,98 +52,8 @@
   };
   std::cout << " loading DB  " << fPrefix << std::endl;
   err = LoadDB( file, date, config_request, fPrefix );
-<<<<<<< HEAD
-
-  fClusBlockRadX = Int_t(fClusRadius/dxy[0]);
-  fClusBlockRadY = Int_t(fClusRadius/dxy[1]);
-  
-  if(fMaxNClust>1)fMultClus = true;
-  
-  //cout << " nrows  " << nrows << " ncols " <<  ncols << endl;
-  //cout << " Emin "  << fEmin << " thr ADC " << fThrADC << " max clust " << fMaxNClust << " MC data " << fMCdata << endl;
-  // Sanity checks
-  if( !err && (nrows <= 0 || ncols <= 0) ) {
-    Error( Here(here), "Illegal number of rows or columns: %d %d. Must be 0. "
-	   "Fix database.", nrows, ncols );
-    err = kInitError;
-  }
-
-  Int_t nelem = ncols * nrows; 
-  Int_t nclbl = TMath::Min( 3, nrows ) * TMath::Min( 3, ncols );
-  
-  // Reinitialization only possible for same basic configuration
-  if( !err ) {
-    if( fIsInit && nelem != fNelem ) {
-      Error( Here(here), "Cannot re-initalize with different number of blocks or "
-	     "blocks per cluster (was: %d, now: %d). Detector not re-initialized.",
-	     fNelem, nelem );
-      err = kInitError;
-    } else {
-      fNelem = nelem;
-      fNrows = nrows;
-      fNcols = ncols;
-      fNclublk = nclbl;
-    }
-  }
-
-  if( !err ) {
-    // Clear out the old channel map before reading a new one
-//cout << " clea map " << endl;
-    fChanMap.clear();
-    if( FillDetMap(detmap, 0, here) <= 0 ) {
-      err = kInitError;  // Error already printed by FillDetMap
-      //    } else if( (nelem = fDetMap->GetTotNumChan()) != fNelem ) {
-      //Error( Here(here), "Number of detector map channels (%d) "
-      //	     "inconsistent with number of blocks (%d)", nelem, fNelem );
-      //err = kInitError;
-    }
-  }
-//cout << " filled map" << endl;
-  if( !err ) {
-    if( !chanmap.empty() ) {
-      // If a map is found in the database, ensure it has the correct size
-      //Int_t cmapsize = chanmap.size();
-      //if( cmapsize != fNelem ) {
-      //	Error( Here(here), "Channel map size (%d) and number of detector "
-      //	       "channels (%d) must be equal. Fix database.", cmapsize, fNelem );
-      //	err = kInitError;
-      //}
-    }
-    if( !err ) {
-      // Set up the new channel map
-      UInt_t nmodules = fDetMap->GetSize();
-      if(fDebug>=2)cout << "Set up the new channel map " << nmodules << endl;
-      assert( nmodules > 0 );
-      fChanMap.resize(nmodules);
-      for( UInt_t i=0, k=0; i < nmodules && !err; i++ ) {
-	THaDetMap::Module* module = fDetMap->GetModule(i);
-	UInt_t nchan = module->hi - module->lo + 1;
-        if(fDebug>=2)cout << " nchan = " << nchan << endl;
-	if( nchan > 0 ) {
-	  fChanMap.at(i).resize(nchan);
-	  for( UInt_t j=0; j<nchan; ++j ) {
-	    if(fDebug>=2)cout << " k = " << k << " " << nchan*nmodules << endl;
-	    assert( k < nmodules*nchan );
-	    fChanMap.at(i).at(j) = chanmap.empty() ? k : chanmap[k]-1;
-	    if(fDebug>=2)cout << " k = " << k << " " << nchan*nmodules << " " << chanmap[k] << " " << fChanMap.at(i).at(j)<< endl;
-	    ++k;
-	  }
-	} else {
-	  Error( Here(here), "No channels defined for module %d.", i);
-	  fChanMap.clear();
-	  err = kInitError;
-	}
-      }
-    }
-  }
-
-//cout << " close file" << file << endl;
-  if( err ) {
-    fclose(file);
-=======
   std::cout << " " << dxyz[0]<< " " << dxyz[1]<< " " << dxyz[2] << " " << std::endl;
   if(err) {
->>>>>>> 2e64e842
     return err;
   }
   fClusBlockRadX = Int_t(fClusRadius/dxyz[0]);
@@ -186,87 +96,6 @@
 };
 
 //_____________________________________________________________________________
-<<<<<<< HEAD
-Int_t SBSBBShower::Decode( const THaEvData& evdata )
-{
-  // Decode shower data, scale the data to energy deposition
-  // ( in MeV ), and copy the data into the following local data structure:
-  //
-  // fNhits           -  Number of hits on shower;
-  // fA[]             -  Array of ADC values of shower blocks;
-  // fA_p[]           -  Array of ADC minus ped values of shower blocks;
-  // fA_c[]           -  Array of corrected ADC values of shower blocks;
-  // fAsum_p          -  Sum of shower blocks ADC minus pedestal values;
-  // fAsum_c          -  Sum of shower blocks corrected ADC values;
-  const char* const here = "Decode";
-  // Loop over all modules defined for shower detector
-  bool has_warning = false;
-  UInt_t nmodules = fDetMap->GetSize();
-  for( UInt_t i = 0; i < nmodules; i++ ) {
-    THaDetMap::Module* d = fDetMap->GetModule( i );
-
-    // Loop over all channels that have a hit.
-    for( UInt_t j = 0; j < evdata.GetNumChan( d->crate, d->slot ); j++) {
-      UInt_t chan = evdata.GetNextChan( d->crate, d->slot, j );
-       if( chan > d->hi || chan < d->lo ) continue;    // Not one of my channels.
-      UInt_t nhit = evdata.GetNumHits(d->crate, d->slot, chan);
-      if( nhit > 1 || nhit == 0 ) {
-	OSSTREAM msg;
-	msg << nhit << " hits on " << "ADC channel "
-	    << d->crate << "/" << d->slot << "/" << chan;
-	++fMessages[msg.str()];
-	has_warning = true;
-	if( nhit == 0 ) {
-	  msg << ". Should never happen. Decoder bug. Call expert.";
-	  Warning( Here(here), "Event %d: %s", evdata.GetEvNum(),
-		   msg.str().c_str() );
-	  continue;
-	}
-#ifdef WITH_DEBUG
-	if( fDebug>0 ) {
-	  Warning( Here(here), "Event %d: %s", evdata.GetEvNum(),
-		   msg.str().c_str() );
-	}
-#endif
-      }
-      // Get the data. If multiple hits on a channel, take the first (ADC)
-      UInt_t data = evdata.GetData( d->crate, d->slot, chan, 0 );
-      
-      UInt_t jchan = (d->reverse) ? d->hi - chan : chan-d->lo;
-      //cout << " jchan = " <<  jchan << " " << chan << " " << d->hi << " chanmap = " << fChanMap[i][jchan]<< endl;
-       if( jchan<0 || jchan>d->hi ) {
-	Error( Here(here), "Illegal detector channel: %d", jchan );
-	continue;
-      }
-#ifdef NDEBUG
-      Int_t k = fChanMap[i][jchan];
-#else
-      Int_t k = fChanMap.at(i).at(jchan);
-#endif
-      //      cout << " k = " << k << " " << i << " " << jchan << endl;
-      if (k<0) continue; // < 0 means channel is not used
-      if( k>fNelem ) {
-	Error( Here(here), "Bad array index: %d. Your channel map is "
-	       "invalid. Data skipped.", k );
-	continue;
-      }
-      
-      // Copy the data and apply calibrations
-      if( (Float_t)data - fPed[k] > fThrADC ){
-	fA[k]   = (Float_t)data;                   // ADC value
-	fA_p[k] = (Float_t)data - fPed[k];         // ADC minus ped
-	fA_c[k] = fA_p[k] * fGain[k];//FIXME: should be calibration... 
-	fAsum_p += fA_p[k];             // Sum of ADC minus ped
-	//if( fA_c[k] > 0.0 )
-	fAsum_c += fA_c[k];             // Sum of ADC corrected
-	fNhits++;
-	fBlocks[k]->SetE(fA_c[k]);
-      }else{
-	fA[k] = fA_p[k] = fA_c[k] = 0.0;
-      }
-      if(fDebug)cout << "k ? " << k << " data ? " << data << " fA[k] ? " << fA[k] << " fA_c[k] ? " << fA_c[k] << endl;
-      //cout << " channel " << k << " data " << data << endl;
-=======
 Int_t SBSBBShower::FindGoodHit(SBSElement *blk) {
   Int_t GoodHit=0;
   if (blk->ADC() && blk->HasData() && fModeADC != SBSModeADC::kWaveform) {
@@ -280,7 +109,6 @@
           const SBSData::PulseADCData &hit = blk->ADC()->GetHit(ih);
 	  //	  std::cout << "ih = "<< ih << " "  << abs(hit.time.val- CentTime) << " " << hit.time.val << std::endl;
 	  if ( abs(hit.time.val- CentTime) < WidthTime) GoodHitIndex=ih;
->>>>>>> 2e64e842
     }
     blk->ADC()->SetGoodHit(0);
     GoodHit=1;
