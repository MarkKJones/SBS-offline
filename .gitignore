# Compiled Object files
*.slo
*.lo
*.o
*.obj

# Precompiled Headers
*.gch
*.pch

# Compiled Dynamic libraries
*.so
*.dylib
*.dll

# Fortran module files
*.mod
*.smod

# Compiled Static libraries
*.lai
*.la
*.a
*.lib

# Executables
*.exe
*.out
*.app
# Dictionary files
*.d
*.pcm
# Backups
*~
*.bak
<<<<<<< HEAD
*.*.swp
=======
*.swp
>>>>>>> 6f0ad248
<|MERGE_RESOLUTION|>--- conflicted
+++ resolved
@@ -33,8 +33,4 @@
 # Backups
 *~
 *.bak
-<<<<<<< HEAD
-*.*.swp
-=======
-*.swp
->>>>>>> 6f0ad248
+.*.swp